""" Constants used by Home Assistant components. """

<<<<<<< HEAD
__version__ = "0.7.2"
=======
__version__ = "0.7.4dev0"
>>>>>>> 3158db95

# Can be used to specify a catch all when registering state or event listeners.
MATCH_ALL = '*'

# If no name is specified
DEVICE_DEFAULT_NAME = "Unnamed Device"

# #### CONFIG ####
CONF_LATITUDE = "latitude"
CONF_LONGITUDE = "longitude"
CONF_TEMPERATURE_UNIT = "temperature_unit"
CONF_NAME = "name"
CONF_TIME_ZONE = "time_zone"
CONF_CUSTOMIZE = "customize"

CONF_PLATFORM = "platform"
CONF_HOST = "host"
CONF_HOSTS = "hosts"
CONF_USERNAME = "username"
CONF_PASSWORD = "password"
CONF_API_KEY = "api_key"
CONF_ACCESS_TOKEN = "access_token"

# #### EVENTS ####
EVENT_HOMEASSISTANT_START = "homeassistant_start"
EVENT_HOMEASSISTANT_STOP = "homeassistant_stop"
EVENT_STATE_CHANGED = "state_changed"
EVENT_TIME_CHANGED = "time_changed"
EVENT_CALL_SERVICE = "call_service"
EVENT_SERVICE_EXECUTED = "service_executed"
EVENT_PLATFORM_DISCOVERED = "platform_discovered"
EVENT_COMPONENT_LOADED = "component_loaded"
EVENT_SERVICE_REGISTERED = "service_registered"

# #### STATES ####
STATE_ON = 'on'
STATE_OFF = 'off'
STATE_HOME = 'home'
STATE_NOT_HOME = 'not_home'
STATE_UNKNOWN = 'unknown'
STATE_OPEN = 'open'
STATE_CLOSED = 'closed'
STATE_PLAYING = 'playing'
STATE_PAUSED = 'paused'
STATE_IDLE = 'idle'
STATE_STANDBY = 'standby'
STATE_ALARM_DISARMED = 'disarmed'
STATE_ALARM_ARMED_HOME = 'armed_home'
STATE_ALARM_ARMED_AWAY = 'armed_away'

# #### STATE AND EVENT ATTRIBUTES ####
# Contains current time for a TIME_CHANGED event
ATTR_NOW = "now"

# Contains domain, service for a SERVICE_CALL event
ATTR_DOMAIN = "domain"
ATTR_SERVICE = "service"

# Data for a SERVICE_EXECUTED event
ATTR_SERVICE_CALL_ID = "service_call_id"

# Contains one string or a list of strings, each being an entity id
ATTR_ENTITY_ID = 'entity_id'

# String with a friendly name for the entity
ATTR_FRIENDLY_NAME = "friendly_name"

# A picture to represent entity
ATTR_ENTITY_PICTURE = "entity_picture"

# The unit of measurement if applicable
ATTR_UNIT_OF_MEASUREMENT = "unit_of_measurement"

# Temperature attribute
ATTR_TEMPERATURE = "temperature"
TEMP_CELCIUS = "°C"
TEMP_FAHRENHEIT = "°F"

# Contains the information that is discovered
ATTR_DISCOVERED = "discovered"

# Location of the device/sensor
ATTR_LOCATION = "location"

ATTR_BATTERY_LEVEL = "battery_level"

# For devices which support an armed state
ATTR_ARMED = "device_armed"

# For sensors that support 'tripping', eg. motion and door sensors
ATTR_TRIPPED = "device_tripped"

# For sensors that support 'tripping' this holds the most recent
# time the device was tripped
ATTR_LAST_TRIP_TIME = "last_tripped_time"

# For all entity's, this hold whether or not it should be hidden
ATTR_HIDDEN = "hidden"

# #### SERVICES ####
SERVICE_HOMEASSISTANT_STOP = "stop"

SERVICE_TURN_ON = 'turn_on'
SERVICE_TURN_OFF = 'turn_off'

SERVICE_VOLUME_UP = "volume_up"
SERVICE_VOLUME_DOWN = "volume_down"
SERVICE_VOLUME_MUTE = "volume_mute"
SERVICE_VOLUME_SET = "volume_set"
SERVICE_MEDIA_PLAY_PAUSE = "media_play_pause"
SERVICE_MEDIA_PLAY = "media_play"
SERVICE_MEDIA_PAUSE = "media_pause"
SERVICE_MEDIA_NEXT_TRACK = "media_next_track"
SERVICE_MEDIA_PREVIOUS_TRACK = "media_previous_track"
SERVICE_MEDIA_SEEK = "media_seek"

SERVICE_ALARM_DISARM = "alarm_disarm"
SERVICE_ALARM_ARM_HOME = "alarm_arm_home"
SERVICE_ALARM_ARM_AWAY = "alarm_arm_away"

# #### API / REMOTE ####
SERVER_PORT = 8123

URL_ROOT = "/"
URL_API = "/api/"
URL_API_STREAM = "/api/stream"
URL_API_CONFIG = "/api/config"
URL_API_STATES = "/api/states"
URL_API_STATES_ENTITY = "/api/states/{}"
URL_API_EVENTS = "/api/events"
URL_API_EVENTS_EVENT = "/api/events/{}"
URL_API_SERVICES = "/api/services"
URL_API_SERVICES_SERVICE = "/api/services/{}/{}"
URL_API_EVENT_FORWARD = "/api/event_forwarding"
URL_API_COMPONENTS = "/api/components"
URL_API_BOOTSTRAP = "/api/bootstrap"

HTTP_OK = 200
HTTP_CREATED = 201
HTTP_MOVED_PERMANENTLY = 301
HTTP_BAD_REQUEST = 400
HTTP_UNAUTHORIZED = 401
HTTP_NOT_FOUND = 404
HTTP_METHOD_NOT_ALLOWED = 405
HTTP_UNPROCESSABLE_ENTITY = 422

HTTP_HEADER_HA_AUTH = "X-HA-access"
HTTP_HEADER_ACCEPT_ENCODING = "Accept-Encoding"
HTTP_HEADER_CONTENT_TYPE = "Content-type"
HTTP_HEADER_CONTENT_ENCODING = "Content-Encoding"
HTTP_HEADER_VARY = "Vary"
HTTP_HEADER_CONTENT_LENGTH = "Content-Length"
HTTP_HEADER_CACHE_CONTROL = "Cache-Control"
HTTP_HEADER_EXPIRES = "Expires"

CONTENT_TYPE_JSON = "application/json"
CONTENT_TYPE_MULTIPART = 'multipart/x-mixed-replace; boundary={}'<|MERGE_RESOLUTION|>--- conflicted
+++ resolved
@@ -1,10 +1,6 @@
 """ Constants used by Home Assistant components. """
 
-<<<<<<< HEAD
-__version__ = "0.7.2"
-=======
 __version__ = "0.7.4dev0"
->>>>>>> 3158db95
 
 # Can be used to specify a catch all when registering state or event listeners.
 MATCH_ALL = '*'
